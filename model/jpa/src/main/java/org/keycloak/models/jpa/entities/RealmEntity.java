package org.keycloak.models.jpa.entities;


import javax.persistence.CascadeType;
import javax.persistence.CollectionTable;
import javax.persistence.Column;
import javax.persistence.ElementCollection;
import javax.persistence.Entity;
import javax.persistence.FetchType;
import javax.persistence.Id;
import javax.persistence.JoinTable;
import javax.persistence.MapKeyColumn;
import javax.persistence.NamedQueries;
import javax.persistence.NamedQuery;
import javax.persistence.OneToMany;
import java.util.ArrayList;
import java.util.Collection;
import java.util.HashMap;
import java.util.HashSet;
import java.util.List;
import java.util.Map;
import java.util.Set;

/**
 * @author <a href="mailto:bill@burkecentral.com">Bill Burke</a>
 * @version $Revision: 1 $
 */
@Entity
@NamedQueries({
        @NamedQuery(name="getAllRealms", query="select realm from RealmEntity realm"),
        @NamedQuery(name="getRealmByName", query="select realm from RealmEntity realm where realm.name = :name"),
})
public class RealmEntity {
    @Id
    protected String id;

    protected String name;
    protected boolean enabled;
    protected boolean sslNotRequired;
    protected boolean registrationAllowed;
    protected boolean verifyEmail;
    protected boolean resetPasswordAllowed;
    protected boolean social;
    protected boolean rememberMe;
    protected boolean bruteForceProtected;

    @Column(name="updateProfileOnInitSocLogin")
    protected boolean updateProfileOnInitialSocialLogin;
    protected String passwordPolicy;

    protected int centralLoginLifespan;
    protected int accessTokenLifespan;
    protected int accessCodeLifespan;
    protected int accessCodeLifespanUserAction;
    protected int refreshTokenLifespan;
    protected int notBefore;

    @Column(length = 2048)
    protected String publicKeyPem;
    @Column(length = 2048)
    protected String privateKeyPem;

    protected String loginTheme;
    protected String accountTheme;

    @OneToMany(cascade ={CascadeType.REMOVE}, orphanRemoval = true)
    @JoinTable(name="User_RequiredCreds")
    Collection<RequiredCredentialEntity> requiredCredentials = new ArrayList<RequiredCredentialEntity>();

    @OneToMany(cascade ={CascadeType.REMOVE}, orphanRemoval = true)
    @JoinTable(name="AuthProviders")
    List<AuthenticationProviderEntity> authenticationProviders = new ArrayList<AuthenticationProviderEntity>();

    @OneToMany(fetch = FetchType.LAZY, cascade ={CascadeType.REMOVE}, orphanRemoval = true, mappedBy = "realm")
    Collection<ApplicationEntity> applications = new ArrayList<ApplicationEntity>();

    @OneToMany(fetch = FetchType.LAZY, cascade ={CascadeType.REMOVE}, orphanRemoval = true, mappedBy = "realm")
    Collection<RealmRoleEntity> roles = new ArrayList<RealmRoleEntity>();

    @ElementCollection
    @MapKeyColumn(name="name")
    @Column(name="value")
    @CollectionTable
    protected Map<String, String> smtpConfig = new HashMap<String, String>();

    @ElementCollection
    @MapKeyColumn(name="name")
    @Column(name="value")
    @CollectionTable
    protected Map<String, String> socialConfig = new HashMap<String, String>();

    @ElementCollection
    @MapKeyColumn(name="name")
    @Column(name="value")
    @CollectionTable
    protected Map<String, String> ldapServerConfig = new HashMap<String, String>();

    @OneToMany(fetch = FetchType.LAZY, cascade ={CascadeType.REMOVE}, orphanRemoval = true)
    @JoinTable(name="RealmDefaultRoles")
    Collection<RoleEntity> defaultRoles = new ArrayList<RoleEntity>();

    @ElementCollection
    protected Set<String> auditListeners= new HashSet<String>();

    public String getId() {
        return id;
    }

    public void setId(String id) {
        this.id = id;
    }

    public String getName() {
        return name;
    }

    public void setName(String name) {
        this.name = name;
    }

    public boolean isEnabled() {
        return enabled;
    }

    public void setEnabled(boolean enabled) {
        this.enabled = enabled;
    }

    public boolean isSslNotRequired() {
        return sslNotRequired;
    }

    public void setSslNotRequired(boolean sslNotRequired) {
        this.sslNotRequired = sslNotRequired;
    }

    public boolean isRegistrationAllowed() {
        return registrationAllowed;
    }

    public void setRegistrationAllowed(boolean registrationAllowed) {
        this.registrationAllowed = registrationAllowed;
    }

    public boolean isRememberMe() {
        return rememberMe;
    }

    public void setRememberMe(boolean rememberMe) {
        this.rememberMe = rememberMe;
    }

    public boolean isVerifyEmail() {
        return verifyEmail;
    }

    public void setVerifyEmail(boolean verifyEmail) {
        this.verifyEmail = verifyEmail;
    }

    public boolean isResetPasswordAllowed() {
        return resetPasswordAllowed;
    }

    public void setResetPasswordAllowed(boolean resetPasswordAllowed) {
        this.resetPasswordAllowed = resetPasswordAllowed;
    }

    public boolean isSocial() {
        return social;
    }

    public void setSocial(boolean social) {
        this.social = social;
    }

    public boolean isUpdateProfileOnInitialSocialLogin() {
        return updateProfileOnInitialSocialLogin;
    }

    public void setUpdateProfileOnInitialSocialLogin(boolean updateProfileOnInitialSocialLogin) {
        this.updateProfileOnInitialSocialLogin = updateProfileOnInitialSocialLogin;
    }

    public int getCentralLoginLifespan() {
        return centralLoginLifespan;
    }

    public void setCentralLoginLifespan(int centralLoginLifespan) {
        this.centralLoginLifespan = centralLoginLifespan;
    }

    public int getRefreshTokenLifespan() {
        return refreshTokenLifespan;
    }

    public void setRefreshTokenLifespan(int refreshTokenLifespan) {
        this.refreshTokenLifespan = refreshTokenLifespan;
    }

    public int getAccessTokenLifespan() {
        return accessTokenLifespan;
    }

    public void setAccessTokenLifespan(int accessTokenLifespan) {
        this.accessTokenLifespan = accessTokenLifespan;
    }

    public int getAccessCodeLifespan() {
        return accessCodeLifespan;
    }

    public void setAccessCodeLifespan(int accessCodeLifespan) {
        this.accessCodeLifespan = accessCodeLifespan;
    }

    public int getAccessCodeLifespanUserAction() {
        return accessCodeLifespanUserAction;
    }

    public void setAccessCodeLifespanUserAction(int accessCodeLifespanUserAction) {
        this.accessCodeLifespanUserAction = accessCodeLifespanUserAction;
    }

    public String getPublicKeyPem() {
        return publicKeyPem;
    }

    public void setPublicKeyPem(String publicKeyPem) {
        this.publicKeyPem = publicKeyPem;
    }

    public String getPrivateKeyPem() {
        return privateKeyPem;
    }

    public void setPrivateKeyPem(String privateKeyPem) {
        this.privateKeyPem = privateKeyPem;
    }

    public Collection<RequiredCredentialEntity> getRequiredCredentials() {
        return requiredCredentials;
    }

    public void setRequiredCredentials(Collection<RequiredCredentialEntity> requiredCredentials) {
        this.requiredCredentials = requiredCredentials;
    }

    public List<AuthenticationProviderEntity> getAuthenticationProviders() {
        return authenticationProviders;
    }

    public void setAuthenticationProviders(List<AuthenticationProviderEntity> authenticationProviders) {
        this.authenticationProviders = authenticationProviders;
    }

    public Collection<ApplicationEntity> getApplications() {
        return applications;
    }

    public void setApplications(Collection<ApplicationEntity> applications) {
        this.applications = applications;
    }

    public Collection<RealmRoleEntity> getRoles() {
        return roles;
    }

    public void setRoles(Collection<RealmRoleEntity> roles) {
        this.roles = roles;
    }

    public void addRole(RealmRoleEntity role) {
        if (roles == null) {
            roles = new ArrayList<RealmRoleEntity>();
        }
        roles.add(role);
    }

    public Map<String, String> getSmtpConfig() {
        return smtpConfig;
    }

    public void setSmtpConfig(Map<String, String> smtpConfig) {
        this.smtpConfig = smtpConfig;
    }

    public Map<String, String> getSocialConfig() {
        return socialConfig;
    }

    public void setSocialConfig(Map<String, String> socialConfig) {
        this.socialConfig = socialConfig;
    }

    public Map<String, String> getLdapServerConfig() {
        return ldapServerConfig;
    }

    public void setLdapServerConfig(Map<String, String> ldapServerConfig) {
        this.ldapServerConfig = ldapServerConfig;
    }

    public Collection<RoleEntity> getDefaultRoles() {
        return defaultRoles;
    }

    public void setDefaultRoles(Collection<RoleEntity> defaultRoles) {
        this.defaultRoles = defaultRoles;
    }

    public String getPasswordPolicy() {
        return passwordPolicy;
    }

    public void setPasswordPolicy(String passwordPolicy) {
        this.passwordPolicy = passwordPolicy;
    }

    public String getLoginTheme() {
        return loginTheme;
    }

    public void setLoginTheme(String theme) {
        this.loginTheme = theme;
    }

    public String getAccountTheme() {
        return accountTheme;
    }

    public void setAccountTheme(String theme) {
        this.accountTheme = theme;
    }

    public int getNotBefore() {
        return notBefore;
    }

    public void setNotBefore(int notBefore) {
        this.notBefore = notBefore;
    }

<<<<<<< HEAD
    public boolean isBruteForceProtected() {
        return bruteForceProtected;
    }

    public void setBruteForceProtected(boolean bruteForceProtected) {
        this.bruteForceProtected = bruteForceProtected;
=======
    public Set<String> getAuditListeners() {
        return auditListeners;
    }

    public void setAuditListeners(Set<String> auditListeners) {
        this.auditListeners = auditListeners;
>>>>>>> 231e8895
    }
}

<|MERGE_RESOLUTION|>--- conflicted
+++ resolved
@@ -1,361 +1,360 @@
-package org.keycloak.models.jpa.entities;
-
-
-import javax.persistence.CascadeType;
-import javax.persistence.CollectionTable;
-import javax.persistence.Column;
-import javax.persistence.ElementCollection;
-import javax.persistence.Entity;
-import javax.persistence.FetchType;
-import javax.persistence.Id;
-import javax.persistence.JoinTable;
-import javax.persistence.MapKeyColumn;
-import javax.persistence.NamedQueries;
-import javax.persistence.NamedQuery;
-import javax.persistence.OneToMany;
-import java.util.ArrayList;
-import java.util.Collection;
-import java.util.HashMap;
-import java.util.HashSet;
-import java.util.List;
-import java.util.Map;
-import java.util.Set;
-
-/**
- * @author <a href="mailto:bill@burkecentral.com">Bill Burke</a>
- * @version $Revision: 1 $
- */
-@Entity
-@NamedQueries({
-        @NamedQuery(name="getAllRealms", query="select realm from RealmEntity realm"),
-        @NamedQuery(name="getRealmByName", query="select realm from RealmEntity realm where realm.name = :name"),
-})
-public class RealmEntity {
-    @Id
-    protected String id;
-
-    protected String name;
-    protected boolean enabled;
-    protected boolean sslNotRequired;
-    protected boolean registrationAllowed;
-    protected boolean verifyEmail;
-    protected boolean resetPasswordAllowed;
-    protected boolean social;
-    protected boolean rememberMe;
-    protected boolean bruteForceProtected;
-
-    @Column(name="updateProfileOnInitSocLogin")
-    protected boolean updateProfileOnInitialSocialLogin;
-    protected String passwordPolicy;
-
-    protected int centralLoginLifespan;
-    protected int accessTokenLifespan;
-    protected int accessCodeLifespan;
-    protected int accessCodeLifespanUserAction;
-    protected int refreshTokenLifespan;
-    protected int notBefore;
-
-    @Column(length = 2048)
-    protected String publicKeyPem;
-    @Column(length = 2048)
-    protected String privateKeyPem;
-
-    protected String loginTheme;
-    protected String accountTheme;
-
-    @OneToMany(cascade ={CascadeType.REMOVE}, orphanRemoval = true)
-    @JoinTable(name="User_RequiredCreds")
-    Collection<RequiredCredentialEntity> requiredCredentials = new ArrayList<RequiredCredentialEntity>();
-
-    @OneToMany(cascade ={CascadeType.REMOVE}, orphanRemoval = true)
-    @JoinTable(name="AuthProviders")
-    List<AuthenticationProviderEntity> authenticationProviders = new ArrayList<AuthenticationProviderEntity>();
-
-    @OneToMany(fetch = FetchType.LAZY, cascade ={CascadeType.REMOVE}, orphanRemoval = true, mappedBy = "realm")
-    Collection<ApplicationEntity> applications = new ArrayList<ApplicationEntity>();
-
-    @OneToMany(fetch = FetchType.LAZY, cascade ={CascadeType.REMOVE}, orphanRemoval = true, mappedBy = "realm")
-    Collection<RealmRoleEntity> roles = new ArrayList<RealmRoleEntity>();
-
-    @ElementCollection
-    @MapKeyColumn(name="name")
-    @Column(name="value")
-    @CollectionTable
-    protected Map<String, String> smtpConfig = new HashMap<String, String>();
-
-    @ElementCollection
-    @MapKeyColumn(name="name")
-    @Column(name="value")
-    @CollectionTable
-    protected Map<String, String> socialConfig = new HashMap<String, String>();
-
-    @ElementCollection
-    @MapKeyColumn(name="name")
-    @Column(name="value")
-    @CollectionTable
-    protected Map<String, String> ldapServerConfig = new HashMap<String, String>();
-
-    @OneToMany(fetch = FetchType.LAZY, cascade ={CascadeType.REMOVE}, orphanRemoval = true)
-    @JoinTable(name="RealmDefaultRoles")
-    Collection<RoleEntity> defaultRoles = new ArrayList<RoleEntity>();
-
-    @ElementCollection
-    protected Set<String> auditListeners= new HashSet<String>();
-
-    public String getId() {
-        return id;
-    }
-
-    public void setId(String id) {
-        this.id = id;
-    }
-
-    public String getName() {
-        return name;
-    }
-
-    public void setName(String name) {
-        this.name = name;
-    }
-
-    public boolean isEnabled() {
-        return enabled;
-    }
-
-    public void setEnabled(boolean enabled) {
-        this.enabled = enabled;
-    }
-
-    public boolean isSslNotRequired() {
-        return sslNotRequired;
-    }
-
-    public void setSslNotRequired(boolean sslNotRequired) {
-        this.sslNotRequired = sslNotRequired;
-    }
-
-    public boolean isRegistrationAllowed() {
-        return registrationAllowed;
-    }
-
-    public void setRegistrationAllowed(boolean registrationAllowed) {
-        this.registrationAllowed = registrationAllowed;
-    }
-
-    public boolean isRememberMe() {
-        return rememberMe;
-    }
-
-    public void setRememberMe(boolean rememberMe) {
-        this.rememberMe = rememberMe;
-    }
-
-    public boolean isVerifyEmail() {
-        return verifyEmail;
-    }
-
-    public void setVerifyEmail(boolean verifyEmail) {
-        this.verifyEmail = verifyEmail;
-    }
-
-    public boolean isResetPasswordAllowed() {
-        return resetPasswordAllowed;
-    }
-
-    public void setResetPasswordAllowed(boolean resetPasswordAllowed) {
-        this.resetPasswordAllowed = resetPasswordAllowed;
-    }
-
-    public boolean isSocial() {
-        return social;
-    }
-
-    public void setSocial(boolean social) {
-        this.social = social;
-    }
-
-    public boolean isUpdateProfileOnInitialSocialLogin() {
-        return updateProfileOnInitialSocialLogin;
-    }
-
-    public void setUpdateProfileOnInitialSocialLogin(boolean updateProfileOnInitialSocialLogin) {
-        this.updateProfileOnInitialSocialLogin = updateProfileOnInitialSocialLogin;
-    }
-
-    public int getCentralLoginLifespan() {
-        return centralLoginLifespan;
-    }
-
-    public void setCentralLoginLifespan(int centralLoginLifespan) {
-        this.centralLoginLifespan = centralLoginLifespan;
-    }
-
-    public int getRefreshTokenLifespan() {
-        return refreshTokenLifespan;
-    }
-
-    public void setRefreshTokenLifespan(int refreshTokenLifespan) {
-        this.refreshTokenLifespan = refreshTokenLifespan;
-    }
-
-    public int getAccessTokenLifespan() {
-        return accessTokenLifespan;
-    }
-
-    public void setAccessTokenLifespan(int accessTokenLifespan) {
-        this.accessTokenLifespan = accessTokenLifespan;
-    }
-
-    public int getAccessCodeLifespan() {
-        return accessCodeLifespan;
-    }
-
-    public void setAccessCodeLifespan(int accessCodeLifespan) {
-        this.accessCodeLifespan = accessCodeLifespan;
-    }
-
-    public int getAccessCodeLifespanUserAction() {
-        return accessCodeLifespanUserAction;
-    }
-
-    public void setAccessCodeLifespanUserAction(int accessCodeLifespanUserAction) {
-        this.accessCodeLifespanUserAction = accessCodeLifespanUserAction;
-    }
-
-    public String getPublicKeyPem() {
-        return publicKeyPem;
-    }
-
-    public void setPublicKeyPem(String publicKeyPem) {
-        this.publicKeyPem = publicKeyPem;
-    }
-
-    public String getPrivateKeyPem() {
-        return privateKeyPem;
-    }
-
-    public void setPrivateKeyPem(String privateKeyPem) {
-        this.privateKeyPem = privateKeyPem;
-    }
-
-    public Collection<RequiredCredentialEntity> getRequiredCredentials() {
-        return requiredCredentials;
-    }
-
-    public void setRequiredCredentials(Collection<RequiredCredentialEntity> requiredCredentials) {
-        this.requiredCredentials = requiredCredentials;
-    }
-
-    public List<AuthenticationProviderEntity> getAuthenticationProviders() {
-        return authenticationProviders;
-    }
-
-    public void setAuthenticationProviders(List<AuthenticationProviderEntity> authenticationProviders) {
-        this.authenticationProviders = authenticationProviders;
-    }
-
-    public Collection<ApplicationEntity> getApplications() {
-        return applications;
-    }
-
-    public void setApplications(Collection<ApplicationEntity> applications) {
-        this.applications = applications;
-    }
-
-    public Collection<RealmRoleEntity> getRoles() {
-        return roles;
-    }
-
-    public void setRoles(Collection<RealmRoleEntity> roles) {
-        this.roles = roles;
-    }
-
-    public void addRole(RealmRoleEntity role) {
-        if (roles == null) {
-            roles = new ArrayList<RealmRoleEntity>();
-        }
-        roles.add(role);
-    }
-
-    public Map<String, String> getSmtpConfig() {
-        return smtpConfig;
-    }
-
-    public void setSmtpConfig(Map<String, String> smtpConfig) {
-        this.smtpConfig = smtpConfig;
-    }
-
-    public Map<String, String> getSocialConfig() {
-        return socialConfig;
-    }
-
-    public void setSocialConfig(Map<String, String> socialConfig) {
-        this.socialConfig = socialConfig;
-    }
-
-    public Map<String, String> getLdapServerConfig() {
-        return ldapServerConfig;
-    }
-
-    public void setLdapServerConfig(Map<String, String> ldapServerConfig) {
-        this.ldapServerConfig = ldapServerConfig;
-    }
-
-    public Collection<RoleEntity> getDefaultRoles() {
-        return defaultRoles;
-    }
-
-    public void setDefaultRoles(Collection<RoleEntity> defaultRoles) {
-        this.defaultRoles = defaultRoles;
-    }
-
-    public String getPasswordPolicy() {
-        return passwordPolicy;
-    }
-
-    public void setPasswordPolicy(String passwordPolicy) {
-        this.passwordPolicy = passwordPolicy;
-    }
-
-    public String getLoginTheme() {
-        return loginTheme;
-    }
-
-    public void setLoginTheme(String theme) {
-        this.loginTheme = theme;
-    }
-
-    public String getAccountTheme() {
-        return accountTheme;
-    }
-
-    public void setAccountTheme(String theme) {
-        this.accountTheme = theme;
-    }
-
-    public int getNotBefore() {
-        return notBefore;
-    }
-
-    public void setNotBefore(int notBefore) {
-        this.notBefore = notBefore;
-    }
-
-<<<<<<< HEAD
-    public boolean isBruteForceProtected() {
-        return bruteForceProtected;
-    }
-
-    public void setBruteForceProtected(boolean bruteForceProtected) {
-        this.bruteForceProtected = bruteForceProtected;
-=======
-    public Set<String> getAuditListeners() {
-        return auditListeners;
-    }
-
-    public void setAuditListeners(Set<String> auditListeners) {
-        this.auditListeners = auditListeners;
->>>>>>> 231e8895
-    }
-}
-
+package org.keycloak.models.jpa.entities;
+
+
+import javax.persistence.CascadeType;
+import javax.persistence.CollectionTable;
+import javax.persistence.Column;
+import javax.persistence.ElementCollection;
+import javax.persistence.Entity;
+import javax.persistence.FetchType;
+import javax.persistence.Id;
+import javax.persistence.JoinTable;
+import javax.persistence.MapKeyColumn;
+import javax.persistence.NamedQueries;
+import javax.persistence.NamedQuery;
+import javax.persistence.OneToMany;
+import java.util.ArrayList;
+import java.util.Collection;
+import java.util.HashMap;
+import java.util.HashSet;
+import java.util.List;
+import java.util.Map;
+import java.util.Set;
+
+/**
+ * @author <a href="mailto:bill@burkecentral.com">Bill Burke</a>
+ * @version $Revision: 1 $
+ */
+@Entity
+@NamedQueries({
+        @NamedQuery(name="getAllRealms", query="select realm from RealmEntity realm"),
+        @NamedQuery(name="getRealmByName", query="select realm from RealmEntity realm where realm.name = :name"),
+})
+public class RealmEntity {
+    @Id
+    protected String id;
+
+    protected String name;
+    protected boolean enabled;
+    protected boolean sslNotRequired;
+    protected boolean registrationAllowed;
+    protected boolean verifyEmail;
+    protected boolean resetPasswordAllowed;
+    protected boolean social;
+    protected boolean rememberMe;
+    protected boolean bruteForceProtected;
+
+    @Column(name="updateProfileOnInitSocLogin")
+    protected boolean updateProfileOnInitialSocialLogin;
+    protected String passwordPolicy;
+
+    protected int centralLoginLifespan;
+    protected int accessTokenLifespan;
+    protected int accessCodeLifespan;
+    protected int accessCodeLifespanUserAction;
+    protected int refreshTokenLifespan;
+    protected int notBefore;
+
+    @Column(length = 2048)
+    protected String publicKeyPem;
+    @Column(length = 2048)
+    protected String privateKeyPem;
+
+    protected String loginTheme;
+    protected String accountTheme;
+
+    @OneToMany(cascade ={CascadeType.REMOVE}, orphanRemoval = true)
+    @JoinTable(name="User_RequiredCreds")
+    Collection<RequiredCredentialEntity> requiredCredentials = new ArrayList<RequiredCredentialEntity>();
+
+    @OneToMany(cascade ={CascadeType.REMOVE}, orphanRemoval = true)
+    @JoinTable(name="AuthProviders")
+    List<AuthenticationProviderEntity> authenticationProviders = new ArrayList<AuthenticationProviderEntity>();
+
+    @OneToMany(fetch = FetchType.LAZY, cascade ={CascadeType.REMOVE}, orphanRemoval = true, mappedBy = "realm")
+    Collection<ApplicationEntity> applications = new ArrayList<ApplicationEntity>();
+
+    @OneToMany(fetch = FetchType.LAZY, cascade ={CascadeType.REMOVE}, orphanRemoval = true, mappedBy = "realm")
+    Collection<RealmRoleEntity> roles = new ArrayList<RealmRoleEntity>();
+
+    @ElementCollection
+    @MapKeyColumn(name="name")
+    @Column(name="value")
+    @CollectionTable
+    protected Map<String, String> smtpConfig = new HashMap<String, String>();
+
+    @ElementCollection
+    @MapKeyColumn(name="name")
+    @Column(name="value")
+    @CollectionTable
+    protected Map<String, String> socialConfig = new HashMap<String, String>();
+
+    @ElementCollection
+    @MapKeyColumn(name="name")
+    @Column(name="value")
+    @CollectionTable
+    protected Map<String, String> ldapServerConfig = new HashMap<String, String>();
+
+    @OneToMany(fetch = FetchType.LAZY, cascade ={CascadeType.REMOVE}, orphanRemoval = true)
+    @JoinTable(name="RealmDefaultRoles")
+    Collection<RoleEntity> defaultRoles = new ArrayList<RoleEntity>();
+
+    @ElementCollection
+    protected Set<String> auditListeners= new HashSet<String>();
+
+    public String getId() {
+        return id;
+    }
+
+    public void setId(String id) {
+        this.id = id;
+    }
+
+    public String getName() {
+        return name;
+    }
+
+    public void setName(String name) {
+        this.name = name;
+    }
+
+    public boolean isEnabled() {
+        return enabled;
+    }
+
+    public void setEnabled(boolean enabled) {
+        this.enabled = enabled;
+    }
+
+    public boolean isSslNotRequired() {
+        return sslNotRequired;
+    }
+
+    public void setSslNotRequired(boolean sslNotRequired) {
+        this.sslNotRequired = sslNotRequired;
+    }
+
+    public boolean isRegistrationAllowed() {
+        return registrationAllowed;
+    }
+
+    public void setRegistrationAllowed(boolean registrationAllowed) {
+        this.registrationAllowed = registrationAllowed;
+    }
+
+    public boolean isRememberMe() {
+        return rememberMe;
+    }
+
+    public void setRememberMe(boolean rememberMe) {
+        this.rememberMe = rememberMe;
+    }
+
+    public boolean isVerifyEmail() {
+        return verifyEmail;
+    }
+
+    public void setVerifyEmail(boolean verifyEmail) {
+        this.verifyEmail = verifyEmail;
+    }
+
+    public boolean isResetPasswordAllowed() {
+        return resetPasswordAllowed;
+    }
+
+    public void setResetPasswordAllowed(boolean resetPasswordAllowed) {
+        this.resetPasswordAllowed = resetPasswordAllowed;
+    }
+
+    public boolean isSocial() {
+        return social;
+    }
+
+    public void setSocial(boolean social) {
+        this.social = social;
+    }
+
+    public boolean isUpdateProfileOnInitialSocialLogin() {
+        return updateProfileOnInitialSocialLogin;
+    }
+
+    public void setUpdateProfileOnInitialSocialLogin(boolean updateProfileOnInitialSocialLogin) {
+        this.updateProfileOnInitialSocialLogin = updateProfileOnInitialSocialLogin;
+    }
+
+    public int getCentralLoginLifespan() {
+        return centralLoginLifespan;
+    }
+
+    public void setCentralLoginLifespan(int centralLoginLifespan) {
+        this.centralLoginLifespan = centralLoginLifespan;
+    }
+
+    public int getRefreshTokenLifespan() {
+        return refreshTokenLifespan;
+    }
+
+    public void setRefreshTokenLifespan(int refreshTokenLifespan) {
+        this.refreshTokenLifespan = refreshTokenLifespan;
+    }
+
+    public int getAccessTokenLifespan() {
+        return accessTokenLifespan;
+    }
+
+    public void setAccessTokenLifespan(int accessTokenLifespan) {
+        this.accessTokenLifespan = accessTokenLifespan;
+    }
+
+    public int getAccessCodeLifespan() {
+        return accessCodeLifespan;
+    }
+
+    public void setAccessCodeLifespan(int accessCodeLifespan) {
+        this.accessCodeLifespan = accessCodeLifespan;
+    }
+
+    public int getAccessCodeLifespanUserAction() {
+        return accessCodeLifespanUserAction;
+    }
+
+    public void setAccessCodeLifespanUserAction(int accessCodeLifespanUserAction) {
+        this.accessCodeLifespanUserAction = accessCodeLifespanUserAction;
+    }
+
+    public String getPublicKeyPem() {
+        return publicKeyPem;
+    }
+
+    public void setPublicKeyPem(String publicKeyPem) {
+        this.publicKeyPem = publicKeyPem;
+    }
+
+    public String getPrivateKeyPem() {
+        return privateKeyPem;
+    }
+
+    public void setPrivateKeyPem(String privateKeyPem) {
+        this.privateKeyPem = privateKeyPem;
+    }
+
+    public Collection<RequiredCredentialEntity> getRequiredCredentials() {
+        return requiredCredentials;
+    }
+
+    public void setRequiredCredentials(Collection<RequiredCredentialEntity> requiredCredentials) {
+        this.requiredCredentials = requiredCredentials;
+    }
+
+    public List<AuthenticationProviderEntity> getAuthenticationProviders() {
+        return authenticationProviders;
+    }
+
+    public void setAuthenticationProviders(List<AuthenticationProviderEntity> authenticationProviders) {
+        this.authenticationProviders = authenticationProviders;
+    }
+
+    public Collection<ApplicationEntity> getApplications() {
+        return applications;
+    }
+
+    public void setApplications(Collection<ApplicationEntity> applications) {
+        this.applications = applications;
+    }
+
+    public Collection<RealmRoleEntity> getRoles() {
+        return roles;
+    }
+
+    public void setRoles(Collection<RealmRoleEntity> roles) {
+        this.roles = roles;
+    }
+
+    public void addRole(RealmRoleEntity role) {
+        if (roles == null) {
+            roles = new ArrayList<RealmRoleEntity>();
+        }
+        roles.add(role);
+    }
+
+    public Map<String, String> getSmtpConfig() {
+        return smtpConfig;
+    }
+
+    public void setSmtpConfig(Map<String, String> smtpConfig) {
+        this.smtpConfig = smtpConfig;
+    }
+
+    public Map<String, String> getSocialConfig() {
+        return socialConfig;
+    }
+
+    public void setSocialConfig(Map<String, String> socialConfig) {
+        this.socialConfig = socialConfig;
+    }
+
+    public Map<String, String> getLdapServerConfig() {
+        return ldapServerConfig;
+    }
+
+    public void setLdapServerConfig(Map<String, String> ldapServerConfig) {
+        this.ldapServerConfig = ldapServerConfig;
+    }
+
+    public Collection<RoleEntity> getDefaultRoles() {
+        return defaultRoles;
+    }
+
+    public void setDefaultRoles(Collection<RoleEntity> defaultRoles) {
+        this.defaultRoles = defaultRoles;
+    }
+
+    public String getPasswordPolicy() {
+        return passwordPolicy;
+    }
+
+    public void setPasswordPolicy(String passwordPolicy) {
+        this.passwordPolicy = passwordPolicy;
+    }
+
+    public String getLoginTheme() {
+        return loginTheme;
+    }
+
+    public void setLoginTheme(String theme) {
+        this.loginTheme = theme;
+    }
+
+    public String getAccountTheme() {
+        return accountTheme;
+    }
+
+    public void setAccountTheme(String theme) {
+        this.accountTheme = theme;
+    }
+
+    public int getNotBefore() {
+        return notBefore;
+    }
+
+    public void setNotBefore(int notBefore) {
+        this.notBefore = notBefore;
+    }
+
+    public boolean isBruteForceProtected() {
+        return bruteForceProtected;
+    }
+
+    public void setBruteForceProtected(boolean bruteForceProtected) {
+        this.bruteForceProtected = bruteForceProtected;
+    }
+
+    public Set<String> getAuditListeners() {
+        return auditListeners;
+    }
+
+    public void setAuditListeners(Set<String> auditListeners) {
+        this.auditListeners = auditListeners;
+    }
+}
+