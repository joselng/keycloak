/*
 * JBoss, Home of Professional Open Source.
 * Copyright 2012, Red Hat, Inc., and individual contributors
 * as indicated by the @author tags. See the copyright.txt file in the
 * distribution for a full listing of individual contributors.
 *
 * This is free software; you can redistribute it and/or modify it
 * under the terms of the GNU Lesser General Public License as
 * published by the Free Software Foundation; either version 2.1 of
 * the License, or (at your option) any later version.
 *
 * This software is distributed in the hope that it will be useful,
 * but WITHOUT ANY WARRANTY; without even the implied warranty of
 * MERCHANTABILITY or FITNESS FOR A PARTICULAR PURPOSE. See the GNU
 * Lesser General Public License for more details.
 *
 * You should have received a copy of the GNU Lesser General Public
 * License along with this software; if not, write to the Free
 * Software Foundation, Inc., 51 Franklin St, Fifth Floor, Boston, MA
 * 02110-1301 USA, or see the FSF site: http://www.fsf.org.
 */
package org.keycloak.services.resources;

<<<<<<< HEAD
=======
import java.net.URISyntaxException;
import java.util.HashMap;
import java.util.Iterator;
import java.util.List;
import java.util.Map;
import java.util.Map.Entry;
import java.util.UUID;

import javax.imageio.spi.ServiceRegistry;
import javax.ws.rs.Consumes;
import javax.ws.rs.GET;
import javax.ws.rs.NotFoundException;
import javax.ws.rs.POST;
import javax.ws.rs.Path;
import javax.ws.rs.PathParam;
import javax.ws.rs.QueryParam;
import javax.ws.rs.container.ResourceContext;
import javax.ws.rs.core.Context;
import javax.ws.rs.core.Cookie;
import javax.ws.rs.core.HttpHeaders;
import javax.ws.rs.core.MediaType;
import javax.ws.rs.core.MultivaluedMap;
import javax.ws.rs.core.NewCookie;
import javax.ws.rs.core.Response;
import javax.ws.rs.core.Response.Status;
import javax.ws.rs.core.UriInfo;

>>>>>>> b851c118
import org.jboss.resteasy.logging.Logger;
import org.jboss.resteasy.specimpl.MultivaluedMapImpl;
import org.jboss.resteasy.spi.HttpRequest;
import org.jboss.resteasy.spi.HttpResponse;
import org.keycloak.services.managers.AuthenticationManager;
import org.keycloak.services.managers.RealmManager;
import org.keycloak.services.managers.TokenManager;
<<<<<<< HEAD
import org.keycloak.services.models.KeycloakSession;
=======
import org.keycloak.services.messages.Messages;
>>>>>>> b851c118
import org.keycloak.services.models.RealmModel;
import org.keycloak.services.models.RoleModel;
import org.keycloak.services.models.SocialLinkModel;
import org.keycloak.services.models.UserModel;
import org.keycloak.services.resources.flows.Flows;
import org.keycloak.services.resources.flows.OAuthFlows;
import org.keycloak.services.resources.flows.PageFlows;
import org.keycloak.services.resources.flows.Urls;
<<<<<<< HEAD
import org.keycloak.social.*;

import javax.imageio.spi.ServiceRegistry;
import javax.ws.rs.GET;
import javax.ws.rs.Path;
import javax.ws.rs.PathParam;
import javax.ws.rs.QueryParam;
import javax.ws.rs.core.Context;
import javax.ws.rs.core.HttpHeaders;
import javax.ws.rs.core.Response;
import javax.ws.rs.core.Response.Status;
import javax.ws.rs.core.UriInfo;
import java.net.URISyntaxException;
import java.util.HashMap;
import java.util.Iterator;
import java.util.List;
import java.util.Map;
import java.util.Map.Entry;
=======
import org.keycloak.social.AuthCallback;
import org.keycloak.social.AuthRequest;
import org.keycloak.social.RequestDetails;
import org.keycloak.social.RequestDetailsBuilder;
import org.keycloak.social.SocialConstants;
import org.keycloak.social.SocialProvider;
import org.keycloak.social.SocialProviderConfig;
import org.keycloak.social.SocialProviderException;
import org.keycloak.social.SocialRequestManager;
import org.keycloak.social.SocialUser;
>>>>>>> b851c118

/**
 * @author <a href="mailto:sthorger@redhat.com">Stian Thorgersen</a>
 */
@Path("/social")
public class SocialResource {

    protected static Logger logger = Logger.getLogger(SocialResource.class);

    @Context
    protected UriInfo uriInfo;

    @Context
    protected HttpHeaders headers;

    @Context
    private HttpRequest request;

    @Context
<<<<<<< HEAD
    protected KeycloakSession session;

    protected SocialRequestManager socialRequestManager;
=======
    private HttpResponse response;

    @Context
    ResourceContext resourceContext;

    private SocialRequestManager socialRequestManager;
>>>>>>> b851c118

    protected TokenManager tokenManager;

    protected AuthenticationManager authManager = new AuthenticationManager();

    public SocialResource(TokenManager tokenManager, SocialRequestManager socialRequestManager) {
        this.tokenManager = tokenManager;
        this.socialRequestManager = socialRequestManager;
    }

    @GET
    @Path("callback")
    public Response callback() throws URISyntaxException {
        Map<String, String[]> queryParams = getQueryParams();

        RequestDetails requestData = getRequestDetails(queryParams);
        SocialProvider provider = getProvider(requestData.getProviderId());

        String realmId = requestData.getClientAttribute("realmId");

        RealmManager realmManager = new RealmManager(session);
        RealmModel realm = realmManager.getRealm(realmId);

        OAuthFlows oauth = Flows.oauth(realm, request, uriInfo, authManager, tokenManager);

        if (!realm.isEnabled()) {
            return oauth.forwardToSecurityFailure("Realm not enabled.");
        }

<<<<<<< HEAD
        if (!realm.isEnabled()) {
            return oauth.forwardToSecurityFailure("Realm not enabled.");
        }

        String clientId = requestData.getClientAttributes().get("clientId");
=======
                String clientId = requestData.getClientAttributes().get("clientId");
>>>>>>> b851c118

        UserModel client = realm.getUser(clientId);
        if (client == null) {
            return oauth.forwardToSecurityFailure("Unknown login requester.");
        }
        if (!client.isEnabled()) {
            return oauth.forwardToSecurityFailure("Login requester not enabled.");
        }

        String key = System.getProperty("keycloak.social." + requestData.getProviderId() + ".key");
        String secret = System.getProperty("keycloak.social." + requestData.getProviderId() + ".secret");
        String callbackUri = Urls.socialCallback(uriInfo.getBaseUri()).toString();
        SocialProviderConfig config = new SocialProviderConfig(key, secret, callbackUri);

        AuthCallback callback = new AuthCallback(requestData.getSocialAttributes(), queryParams);

        SocialUser socialUser = null;
        try {
            socialUser = provider.processCallback(config, callback);
        } catch (SocialProviderException e) {
            logger.warn("Failed to process social callback", e);
            return oauth.forwardToSecurityFailure("Failed to process social callback");
        }

<<<<<<< HEAD
        // TODO Lookup user based on attribute for provider id - this is so a user can have a friendly username + link a
        // user to
        // multiple social logins
        UserModel user = realm.getUser(provider.getId() + "." + socialUser.getId());
=======
                SocialLinkModel socialLink = new SocialLinkModel(provider.getId(), socialUser.getUsername());
                UserModel user = realm.getUserBySocialLink(socialLink);
>>>>>>> b851c118

        if (user == null) {
            if (!realm.isRegistrationAllowed()) {
                return oauth.forwardToSecurityFailure("Registration not allowed");
            }

<<<<<<< HEAD
            user = realm.addUser(provider.getId() + "." + socialUser.getId());
            user.setAttribute(provider.getId() + ".id", socialUser.getId());

            for (RoleModel role : realm.getDefaultRoles()) {
                realm.grantRole(user, role);
            }
        }
=======
                    // Automatically register user into realm with his social username (don't redirect to registration screen)
                    if (realm.isAutomaticRegistrationAfterSocialLogin()) {

                        if (realm.getUser(socialUser.getUsername()) != null) {
                            // TODO: Username is already in realm. Show message and let user to bind accounts after he re-authenticate
                            throw new IllegalStateException("Username " + socialUser.getUsername() +
                                    " already registered in the realm. TODO: bind accounts...");

                            // TODO: Maybe we should search also by email and bind accounts if user with this email is
                            // already registered. But actually Keycloak allows duplicate emails
                        } else {
                            user = realm.addUser(socialUser.getUsername());
                            user.setFirstName(socialUser.getFirstName());
                            user.setLastName(socialUser.getLastName());
                            user.setEmail(socialUser.getEmail());
                        }

                        realm.addSocialLink(user, socialLink);

                        for (RoleModel role : realm.getDefaultRoles()) {
                            realm.grantRole(user, role);
                        }
                    }  else {
                        // Redirect user to registration screen with prefilled data from social provider
                        MultivaluedMap<String, String> formData = fillRegistrationFormWithSocialData(socialUser);

                        RequestDetailsBuilder reqDetailsBuilder = RequestDetailsBuilder.createFromRequestDetails(requestData);
                        reqDetailsBuilder.putSocialAttribute(SocialConstants.ATTR_SOCIAL_LINK, socialLink);

                        String requestId = UUID.randomUUID().toString();
                        socialRequestManager.addRequest(requestId, reqDetailsBuilder.build());
                        boolean secureOnly = !realm.isSslNotRequired();
                        String cookiePath = Urls.socialBase(uriInfo.getBaseUri()).build().getPath();
                        logger.info("creating cookie for social registration - name: " + SocialConstants.SOCIAL_REGISTRATION_COOKIE
                                + " path: " + cookiePath);
                        NewCookie newCookie = new NewCookie(SocialConstants.SOCIAL_REGISTRATION_COOKIE, requestId,
                                cookiePath, null, "Added social cookie", NewCookie.DEFAULT_MAX_AGE, secureOnly);
                        response.addNewCookie(newCookie);

                        return Flows.forms(realm, request).setFormData(formData).setSocialRegistration(true).forwardToRegistration();
                    }
                }
>>>>>>> b851c118

        if (!user.isEnabled()) {
            return oauth.forwardToSecurityFailure("Your account is not enabled.");
        }

        String scope = requestData.getClientAttributes().get("scope");
        String state = requestData.getClientAttributes().get("state");
        String redirectUri = requestData.getClientAttributes().get("redirectUri");

        return oauth.processAccessCode(scope, state, redirectUri, client, user);
    }

    @GET
    @Path("{realm}/login")
    public Response redirectToProviderAuth(@PathParam("realm") final String realmId,
            @QueryParam("provider_id") final String providerId, @QueryParam("client_id") final String clientId,
            @QueryParam("scope") final String scope, @QueryParam("state") final String state,
            @QueryParam("redirect_uri") final String redirectUri) {
        SocialProvider provider = getProvider(providerId);
        if (provider == null) {
            return Flows.pages(request).forwardToSecurityFailure("Social provider not found");
        }

        String key = System.getProperty("keycloak.social." + providerId + ".key");
        String secret = System.getProperty("keycloak.social." + providerId + ".secret");
        String callbackUri = Urls.socialCallback(uriInfo.getBaseUri()).toString();

        SocialProviderConfig config = new SocialProviderConfig(key, secret, callbackUri);

        try {
            AuthRequest authRequest = provider.getAuthUrl(config);

            RequestDetails socialRequest = RequestDetailsBuilder.create(providerId)
                    .putSocialAttributes(authRequest.getAttributes()).putClientAttribute("realmId", realmId)
                    .putClientAttribute("clientId", clientId).putClientAttribute("scope", scope)
                    .putClientAttribute("state", state).putClientAttribute("redirectUri", redirectUri).build();

            socialRequestManager.addRequest(authRequest.getId(), socialRequest);

            return Response.status(Status.FOUND).location(authRequest.getAuthUri()).build();
        } catch (Throwable t) {
            return Flows.pages(request).forwardToSecurityFailure("Failed to redirect to social auth");
        }
    }

    @POST
    @Path("{realm}/socialRegistration")
    @Consumes(MediaType.APPLICATION_FORM_URLENCODED)
    public Response socialRegistration(@PathParam("realm") final String realmId,
                                       final MultivaluedMap<String, String> formData) {
        return new Transaction<Response>() {
            protected Response callImpl() {
                PageFlows pageFlows = Flows.pages(request);
                Cookie cookie = headers.getCookies().get(SocialConstants.SOCIAL_REGISTRATION_COOKIE);
                if (cookie == null) {
                    return pageFlows.forwardToSecurityFailure("Social registration cookie not found");
                }

                String requestId = cookie.getValue();
                if (!socialRequestManager.isRequestId(requestId)) {
                    logger.error("Unknown requestId found in cookie. Maybe it's expired. requestId=" + requestId);
                    return pageFlows.forwardToSecurityFailure("Unknown requestId found in cookie. Maybe it's expired.");
                }

                RequestDetails requestData = socialRequestManager.getData(requestId);

                RealmManager realmManager = new RealmManager(session);
                RealmModel realm = realmManager.getRealm(realmId);
                if (realm == null || !realm.isEnabled()) {
                    return pageFlows.forwardToSecurityFailure("Realm doesn't exists or is not enabled.");
                }
                TokenService tokenService = new TokenService(realm, tokenManager);
                resourceContext.initResource(tokenService);

                String clientId = requestData.getClientAttribute("clientId");
                String scope = requestData.getClientAttribute("scope");
                String state = requestData.getClientAttribute("state");
                String redirectUri = requestData.getClientAttribute("redirectUri");
                SocialLinkModel socialLink = (SocialLinkModel)requestData.getSocialAttribute(SocialConstants.ATTR_SOCIAL_LINK);

                Response response1 = tokenService.processRegisterImpl(clientId, scope, state, redirectUri, formData, true);

                // Some error occured during registration
                if (response1 != null || request.wasForwarded()) {
                    logger.warn("Registration attempt wasn't successful. Request already forwarded or redirected.");
                    return response1;
                }

                String username = formData.getFirst("username");
                UserModel user = realm.getUser(username);
                if (user == null) {
                    // Normally shouldn't happen
                    throw new IllegalStateException("User " + username + " not found in the realm");
                }
                realm.addSocialLink(user, socialLink);

                // Expire cookie and invalidate requestData
                String cookiePath = Urls.socialBase(uriInfo.getBaseUri()).build().getPath();
                NewCookie newCookie = new NewCookie(SocialConstants.SOCIAL_REGISTRATION_COOKIE, "", cookiePath, null,
                        "Expire social cookie", 0, false);
                logger.info("Expiring social registration cookie: " + SocialConstants.SOCIAL_REGISTRATION_COOKIE + ", path: " + cookiePath);
                response.addNewCookie(newCookie);
                socialRequestManager.retrieveData(requestId);

                return tokenService.processLogin(clientId, scope, state, redirectUri, formData);
            }
        }.call();
    }

    private RequestDetails getRequestDetails(Map<String, String[]> queryParams) {
        Iterator<SocialProvider> itr = ServiceRegistry.lookupProviders(SocialProvider.class);

        while (itr.hasNext()) {
            SocialProvider provider = itr.next();

            if (queryParams.containsKey(provider.getRequestIdParamName())) {
                String requestId = queryParams.get(provider.getRequestIdParamName())[0];
                if (socialRequestManager.isRequestId(requestId)) {
                    return socialRequestManager.retrieveData(requestId);
                }
            }
        }

        return null;
    }

    private SocialProvider getProvider(String providerId) {
        Iterator<SocialProvider> itr = ServiceRegistry.lookupProviders(SocialProvider.class);

        while (itr.hasNext()) {
            SocialProvider provider = itr.next();
            if (provider.getId().equals(providerId)) {
                return provider;
            }
        }

        return null;
    }

    private Map<String, String[]> getQueryParams() {
        Map<String, String[]> queryParams = new HashMap<String, String[]>();
        for (Entry<String, List<String>> e : uriInfo.getQueryParameters().entrySet()) {
            queryParams.put(e.getKey(), e.getValue().toArray(new String[e.getValue().size()]));
        }
        return queryParams;
    }

    protected MultivaluedMap<String, String> fillRegistrationFormWithSocialData(SocialUser socialUser) {
        MultivaluedMap<String, String> formData = new MultivaluedMapImpl<String, String>();
        formData.putSingle("username", socialUser.getUsername());

        if (socialUser.getEmail() != null) {
            formData.putSingle("email", socialUser.getEmail());
        }

        String fullName = null;
        if (socialUser.getFirstName() == null) {
            fullName = socialUser.getLastName();
        } else if (socialUser.getLastName() == null) {
            fullName = socialUser.getFirstName();
        } else {
            fullName = socialUser.getFirstName() + " " + socialUser.getLastName();
        }

        formData.putSingle("name", fullName);
        return formData;
    }

}<|MERGE_RESOLUTION|>--- conflicted
+++ resolved
@@ -21,8 +21,6 @@
  */
 package org.keycloak.services.resources;
 
-<<<<<<< HEAD
-=======
 import java.net.URISyntaxException;
 import java.util.HashMap;
 import java.util.Iterator;
@@ -50,7 +48,6 @@
 import javax.ws.rs.core.Response.Status;
 import javax.ws.rs.core.UriInfo;
 
->>>>>>> b851c118
 import org.jboss.resteasy.logging.Logger;
 import org.jboss.resteasy.specimpl.MultivaluedMapImpl;
 import org.jboss.resteasy.spi.HttpRequest;
@@ -58,39 +55,12 @@
 import org.keycloak.services.managers.AuthenticationManager;
 import org.keycloak.services.managers.RealmManager;
 import org.keycloak.services.managers.TokenManager;
-<<<<<<< HEAD
-import org.keycloak.services.models.KeycloakSession;
-=======
 import org.keycloak.services.messages.Messages;
->>>>>>> b851c118
-import org.keycloak.services.models.RealmModel;
-import org.keycloak.services.models.RoleModel;
-import org.keycloak.services.models.SocialLinkModel;
-import org.keycloak.services.models.UserModel;
+import org.keycloak.services.models.*;
 import org.keycloak.services.resources.flows.Flows;
 import org.keycloak.services.resources.flows.OAuthFlows;
 import org.keycloak.services.resources.flows.PageFlows;
 import org.keycloak.services.resources.flows.Urls;
-<<<<<<< HEAD
-import org.keycloak.social.*;
-
-import javax.imageio.spi.ServiceRegistry;
-import javax.ws.rs.GET;
-import javax.ws.rs.Path;
-import javax.ws.rs.PathParam;
-import javax.ws.rs.QueryParam;
-import javax.ws.rs.core.Context;
-import javax.ws.rs.core.HttpHeaders;
-import javax.ws.rs.core.Response;
-import javax.ws.rs.core.Response.Status;
-import javax.ws.rs.core.UriInfo;
-import java.net.URISyntaxException;
-import java.util.HashMap;
-import java.util.Iterator;
-import java.util.List;
-import java.util.Map;
-import java.util.Map.Entry;
-=======
 import org.keycloak.social.AuthCallback;
 import org.keycloak.social.AuthRequest;
 import org.keycloak.social.RequestDetails;
@@ -101,7 +71,6 @@
 import org.keycloak.social.SocialProviderException;
 import org.keycloak.social.SocialRequestManager;
 import org.keycloak.social.SocialUser;
->>>>>>> b851c118
 
 /**
  * @author <a href="mailto:sthorger@redhat.com">Stian Thorgersen</a>
@@ -121,22 +90,20 @@
     private HttpRequest request;
 
     @Context
-<<<<<<< HEAD
+    private HttpResponse response;
+
+    @Context
+    ResourceContext resourceContext;
+
+    @Context
     protected KeycloakSession session;
 
-    protected SocialRequestManager socialRequestManager;
-=======
-    private HttpResponse response;
-
-    @Context
-    ResourceContext resourceContext;
 
     private SocialRequestManager socialRequestManager;
->>>>>>> b851c118
-
-    protected TokenManager tokenManager;
-
-    protected AuthenticationManager authManager = new AuthenticationManager();
+
+    private TokenManager tokenManager;
+
+    private AuthenticationManager authManager = new AuthenticationManager();
 
     public SocialResource(TokenManager tokenManager, SocialRequestManager socialRequestManager) {
         this.tokenManager = tokenManager;
@@ -162,15 +129,7 @@
             return oauth.forwardToSecurityFailure("Realm not enabled.");
         }
 
-<<<<<<< HEAD
-        if (!realm.isEnabled()) {
-            return oauth.forwardToSecurityFailure("Realm not enabled.");
-        }
-
         String clientId = requestData.getClientAttributes().get("clientId");
-=======
-                String clientId = requestData.getClientAttributes().get("clientId");
->>>>>>> b851c118
 
         UserModel client = realm.getUser(clientId);
         if (client == null) {
@@ -195,73 +154,56 @@
             return oauth.forwardToSecurityFailure("Failed to process social callback");
         }
 
-<<<<<<< HEAD
-        // TODO Lookup user based on attribute for provider id - this is so a user can have a friendly username + link a
-        // user to
-        // multiple social logins
-        UserModel user = realm.getUser(provider.getId() + "." + socialUser.getId());
-=======
-                SocialLinkModel socialLink = new SocialLinkModel(provider.getId(), socialUser.getUsername());
-                UserModel user = realm.getUserBySocialLink(socialLink);
->>>>>>> b851c118
+        SocialLinkModel socialLink = new SocialLinkModel(provider.getId(), socialUser.getUsername());
+        UserModel user = realm.getUserBySocialLink(socialLink);
 
         if (user == null) {
             if (!realm.isRegistrationAllowed()) {
                 return oauth.forwardToSecurityFailure("Registration not allowed");
             }
 
-<<<<<<< HEAD
-            user = realm.addUser(provider.getId() + "." + socialUser.getId());
-            user.setAttribute(provider.getId() + ".id", socialUser.getId());
-
-            for (RoleModel role : realm.getDefaultRoles()) {
-                realm.grantRole(user, role);
+            // Automatically register user into realm with his social username (don't redirect to registration screen)
+            if (realm.isAutomaticRegistrationAfterSocialLogin()) {
+
+                if (realm.getUser(socialUser.getUsername()) != null) {
+                    // TODO: Username is already in realm. Show message and let user to bind accounts after he re-authenticate
+                    throw new IllegalStateException("Username " + socialUser.getUsername() +
+                            " already registered in the realm. TODO: bind accounts...");
+
+                    // TODO: Maybe we should search also by email and bind accounts if user with this email is
+                    // already registered. But actually Keycloak allows duplicate emails
+                } else {
+                    user = realm.addUser(socialUser.getUsername());
+                    user.setFirstName(socialUser.getFirstName());
+                    user.setLastName(socialUser.getLastName());
+                    user.setEmail(socialUser.getEmail());
+                }
+
+                realm.addSocialLink(user, socialLink);
+
+                for (RoleModel role : realm.getDefaultRoles()) {
+                    realm.grantRole(user, role);
+                }
+            }  else {
+                // Redirect user to registration screen with prefilled data from social provider
+                MultivaluedMap<String, String> formData = fillRegistrationFormWithSocialData(socialUser);
+
+                RequestDetailsBuilder reqDetailsBuilder = RequestDetailsBuilder.createFromRequestDetails(requestData);
+                reqDetailsBuilder.putSocialAttribute(SocialConstants.ATTR_SOCIAL_LINK, socialLink);
+
+                String requestId = UUID.randomUUID().toString();
+                socialRequestManager.addRequest(requestId, reqDetailsBuilder.build());
+                boolean secureOnly = !realm.isSslNotRequired();
+                String cookiePath = Urls.socialBase(uriInfo.getBaseUri()).build().getPath();
+                logger.info("creating cookie for social registration - name: " + SocialConstants.SOCIAL_REGISTRATION_COOKIE
+                        + " path: " + cookiePath);
+                NewCookie newCookie = new NewCookie(SocialConstants.SOCIAL_REGISTRATION_COOKIE, requestId,
+                        cookiePath, null, "Added social cookie", NewCookie.DEFAULT_MAX_AGE, secureOnly);
+                response.addNewCookie(newCookie);
+
+                return Flows.forms(realm, request).setFormData(formData).setSocialRegistration(true).forwardToRegistration();
             }
         }
-=======
-                    // Automatically register user into realm with his social username (don't redirect to registration screen)
-                    if (realm.isAutomaticRegistrationAfterSocialLogin()) {
-
-                        if (realm.getUser(socialUser.getUsername()) != null) {
-                            // TODO: Username is already in realm. Show message and let user to bind accounts after he re-authenticate
-                            throw new IllegalStateException("Username " + socialUser.getUsername() +
-                                    " already registered in the realm. TODO: bind accounts...");
-
-                            // TODO: Maybe we should search also by email and bind accounts if user with this email is
-                            // already registered. But actually Keycloak allows duplicate emails
-                        } else {
-                            user = realm.addUser(socialUser.getUsername());
-                            user.setFirstName(socialUser.getFirstName());
-                            user.setLastName(socialUser.getLastName());
-                            user.setEmail(socialUser.getEmail());
-                        }
-
-                        realm.addSocialLink(user, socialLink);
-
-                        for (RoleModel role : realm.getDefaultRoles()) {
-                            realm.grantRole(user, role);
-                        }
-                    }  else {
-                        // Redirect user to registration screen with prefilled data from social provider
-                        MultivaluedMap<String, String> formData = fillRegistrationFormWithSocialData(socialUser);
-
-                        RequestDetailsBuilder reqDetailsBuilder = RequestDetailsBuilder.createFromRequestDetails(requestData);
-                        reqDetailsBuilder.putSocialAttribute(SocialConstants.ATTR_SOCIAL_LINK, socialLink);
-
-                        String requestId = UUID.randomUUID().toString();
-                        socialRequestManager.addRequest(requestId, reqDetailsBuilder.build());
-                        boolean secureOnly = !realm.isSslNotRequired();
-                        String cookiePath = Urls.socialBase(uriInfo.getBaseUri()).build().getPath();
-                        logger.info("creating cookie for social registration - name: " + SocialConstants.SOCIAL_REGISTRATION_COOKIE
-                                + " path: " + cookiePath);
-                        NewCookie newCookie = new NewCookie(SocialConstants.SOCIAL_REGISTRATION_COOKIE, requestId,
-                                cookiePath, null, "Added social cookie", NewCookie.DEFAULT_MAX_AGE, secureOnly);
-                        response.addNewCookie(newCookie);
-
-                        return Flows.forms(realm, request).setFormData(formData).setSocialRegistration(true).forwardToRegistration();
-                    }
-                }
->>>>>>> b851c118
 
         if (!user.isEnabled()) {
             return oauth.forwardToSecurityFailure("Your account is not enabled.");
@@ -312,63 +254,59 @@
     @Consumes(MediaType.APPLICATION_FORM_URLENCODED)
     public Response socialRegistration(@PathParam("realm") final String realmId,
                                        final MultivaluedMap<String, String> formData) {
-        return new Transaction<Response>() {
-            protected Response callImpl() {
-                PageFlows pageFlows = Flows.pages(request);
-                Cookie cookie = headers.getCookies().get(SocialConstants.SOCIAL_REGISTRATION_COOKIE);
-                if (cookie == null) {
-                    return pageFlows.forwardToSecurityFailure("Social registration cookie not found");
-                }
-
-                String requestId = cookie.getValue();
-                if (!socialRequestManager.isRequestId(requestId)) {
-                    logger.error("Unknown requestId found in cookie. Maybe it's expired. requestId=" + requestId);
-                    return pageFlows.forwardToSecurityFailure("Unknown requestId found in cookie. Maybe it's expired.");
-                }
-
-                RequestDetails requestData = socialRequestManager.getData(requestId);
-
-                RealmManager realmManager = new RealmManager(session);
-                RealmModel realm = realmManager.getRealm(realmId);
-                if (realm == null || !realm.isEnabled()) {
-                    return pageFlows.forwardToSecurityFailure("Realm doesn't exists or is not enabled.");
-                }
-                TokenService tokenService = new TokenService(realm, tokenManager);
-                resourceContext.initResource(tokenService);
-
-                String clientId = requestData.getClientAttribute("clientId");
-                String scope = requestData.getClientAttribute("scope");
-                String state = requestData.getClientAttribute("state");
-                String redirectUri = requestData.getClientAttribute("redirectUri");
-                SocialLinkModel socialLink = (SocialLinkModel)requestData.getSocialAttribute(SocialConstants.ATTR_SOCIAL_LINK);
-
-                Response response1 = tokenService.processRegisterImpl(clientId, scope, state, redirectUri, formData, true);
-
-                // Some error occured during registration
-                if (response1 != null || request.wasForwarded()) {
-                    logger.warn("Registration attempt wasn't successful. Request already forwarded or redirected.");
-                    return response1;
-                }
-
-                String username = formData.getFirst("username");
-                UserModel user = realm.getUser(username);
-                if (user == null) {
-                    // Normally shouldn't happen
-                    throw new IllegalStateException("User " + username + " not found in the realm");
-                }
-                realm.addSocialLink(user, socialLink);
-
-                // Expire cookie and invalidate requestData
-                String cookiePath = Urls.socialBase(uriInfo.getBaseUri()).build().getPath();
-                NewCookie newCookie = new NewCookie(SocialConstants.SOCIAL_REGISTRATION_COOKIE, "", cookiePath, null,
-                        "Expire social cookie", 0, false);
-                logger.info("Expiring social registration cookie: " + SocialConstants.SOCIAL_REGISTRATION_COOKIE + ", path: " + cookiePath);
-                response.addNewCookie(newCookie);
-                socialRequestManager.retrieveData(requestId);
-
-                return tokenService.processLogin(clientId, scope, state, redirectUri, formData);
-            }
-        }.call();
+        PageFlows pageFlows = Flows.pages(request);
+        Cookie cookie = headers.getCookies().get(SocialConstants.SOCIAL_REGISTRATION_COOKIE);
+        if (cookie == null) {
+            return pageFlows.forwardToSecurityFailure("Social registration cookie not found");
+        }
+
+        String requestId = cookie.getValue();
+        if (!socialRequestManager.isRequestId(requestId)) {
+            logger.error("Unknown requestId found in cookie. Maybe it's expired. requestId=" + requestId);
+            return pageFlows.forwardToSecurityFailure("Unknown requestId found in cookie. Maybe it's expired.");
+        }
+
+        RequestDetails requestData = socialRequestManager.getData(requestId);
+
+        RealmManager realmManager = new RealmManager(session);
+        RealmModel realm = realmManager.getRealm(realmId);
+        if (realm == null || !realm.isEnabled()) {
+            return pageFlows.forwardToSecurityFailure("Realm doesn't exists or is not enabled.");
+        }
+        TokenService tokenService = new TokenService(realm, tokenManager);
+        resourceContext.initResource(tokenService);
+
+        String clientId = requestData.getClientAttribute("clientId");
+        String scope = requestData.getClientAttribute("scope");
+        String state = requestData.getClientAttribute("state");
+        String redirectUri = requestData.getClientAttribute("redirectUri");
+        SocialLinkModel socialLink = (SocialLinkModel)requestData.getSocialAttribute(SocialConstants.ATTR_SOCIAL_LINK);
+
+        Response response1 = tokenService.processRegisterImpl(clientId, scope, state, redirectUri, formData, true);
+
+        // Some error occured during registration
+        if (response1 != null || request.wasForwarded()) {
+            logger.warn("Registration attempt wasn't successful. Request already forwarded or redirected.");
+            return response1;
+        }
+
+        String username = formData.getFirst("username");
+        UserModel user = realm.getUser(username);
+        if (user == null) {
+            // Normally shouldn't happen
+            throw new IllegalStateException("User " + username + " not found in the realm");
+        }
+        realm.addSocialLink(user, socialLink);
+
+        // Expire cookie and invalidate requestData
+        String cookiePath = Urls.socialBase(uriInfo.getBaseUri()).build().getPath();
+        NewCookie newCookie = new NewCookie(SocialConstants.SOCIAL_REGISTRATION_COOKIE, "", cookiePath, null,
+                "Expire social cookie", 0, false);
+        logger.info("Expiring social registration cookie: " + SocialConstants.SOCIAL_REGISTRATION_COOKIE + ", path: " + cookiePath);
+        response.addNewCookie(newCookie);
+        socialRequestManager.retrieveData(requestId);
+
+        return tokenService.processLogin(clientId, scope, state, redirectUri, formData);
     }
 
     private RequestDetails getRequestDetails(Map<String, String[]> queryParams) {
